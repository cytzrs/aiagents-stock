--- conflicted
+++ resolved
@@ -294,13 +294,8 @@
         # 🏠 单股分析（首页）
         if st.button("🏠 股票分析", width='stretch', key="nav_home", help="返回首页，进行单只股票的深度分析"):
             # 清除所有功能页面标志
-<<<<<<< HEAD
-            for key in ['show_history', 'show_monitor', 'show_config', 'show_main_force', 'show_lht', 
-                       'show_sector_strategy', 'show_longhubang', 'show_portfolio']:
-=======
-            for key in ['show_history', 'show_monitor', 'show_config', 'show_main_force',
+            for key in ['show_history', 'show_monitor', 'show_config', 'show_main_force', 'show_lht'
                        'show_sector_strategy', 'show_longhubang', 'show_portfolio', 'show_low_price_bull']:
->>>>>>> cbfbd652
                 if key in st.session_state:
                     del st.session_state[key]
 
@@ -337,13 +332,6 @@
                            'show_longhubang', 'show_portfolio', 'show_main_force', 'show_low_price_bull', 'show_small_cap']:
                     if key in st.session_state:
                         del st.session_state[key]
-
-            if st.button("💰 龙回头", width='stretch', key="nav_lht", help="基于热门股回调的选股策略"):
-                st.session_state.show_lht = True
-                for key in ['show_history', 'show_monitor', 'show_config', 'show_sector_strategy', 
-                           'show_longhubang', 'show_portfolio']:
-                    if key in st.session_state:
-                        del st.session_state[key]
         
         # 📊 策略分析
         with st.expander("📊 策略分析", expanded=False):
@@ -351,25 +339,15 @@
 
             if st.button("🎯 智策板块", width='stretch', key="nav_sector_strategy", help="AI板块策略分析"):
                 st.session_state.show_sector_strategy = True
-<<<<<<< HEAD
-                for key in ['show_history', 'show_monitor', 'show_config', 'show_main_force', 'show_lht',  
-                           'show_longhubang', 'show_portfolio', 'show_smart_monitor']:
-=======
-                for key in ['show_history', 'show_monitor', 'show_config', 'show_main_force',
+                for key in ['show_history', 'show_monitor', 'show_config', 'show_main_force', 'show_lht'
                            'show_longhubang', 'show_portfolio', 'show_smart_monitor', 'show_low_price_bull']:
->>>>>>> cbfbd652
                     if key in st.session_state:
                         del st.session_state[key]
 
             if st.button("🐉 智瞰龙虎", width='stretch', key="nav_longhubang", help="龙虎榜深度分析"):
                 st.session_state.show_longhubang = True
-<<<<<<< HEAD
-                for key in ['show_history', 'show_monitor', 'show_config', 'show_main_force', 'show_lht', 
-                           'show_sector_strategy', 'show_portfolio', 'show_smart_monitor']:
-=======
-                for key in ['show_history', 'show_monitor', 'show_config', 'show_main_force',
+                for key in ['show_history', 'show_monitor', 'show_config', 'show_main_force', 'show_lht'
                            'show_sector_strategy', 'show_portfolio', 'show_smart_monitor', 'show_low_price_bull']:
->>>>>>> cbfbd652
                     if key in st.session_state:
                         del st.session_state[key]
 
@@ -379,37 +357,22 @@
 
             if st.button("📊 持仓分析", width='stretch', key="nav_portfolio", help="投资组合分析与定时跟踪"):
                 st.session_state.show_portfolio = True
-<<<<<<< HEAD
-                for key in ['show_history', 'show_monitor', 'show_config', 'show_main_force', 'show_lht',  
-                           'show_sector_strategy', 'show_longhubang', 'show_smart_monitor']:
-=======
-                for key in ['show_history', 'show_monitor', 'show_config', 'show_main_force',
+                for key in ['show_history', 'show_monitor', 'show_config', 'show_main_force', 'show_lht'
                            'show_sector_strategy', 'show_longhubang', 'show_smart_monitor', 'show_low_price_bull']:
->>>>>>> cbfbd652
                     if key in st.session_state:
                         del st.session_state[key]
 
             if st.button("🤖 AI盯盘", width='stretch', key="nav_smart_monitor", help="DeepSeek AI自动盯盘决策交易（支持A股T+1）"):
                 st.session_state.show_smart_monitor = True
-<<<<<<< HEAD
-                for key in ['show_history', 'show_monitor', 'show_config', 'show_main_force', 'show_lht',  
-                           'show_sector_strategy', 'show_longhubang', 'show_portfolio']:
-=======
-                for key in ['show_history', 'show_monitor', 'show_config', 'show_main_force',
+                for key in ['show_history', 'show_monitor', 'show_config', 'show_main_force', 'show_lht'
                            'show_sector_strategy', 'show_longhubang', 'show_portfolio', 'show_low_price_bull']:
->>>>>>> cbfbd652
                     if key in st.session_state:
                         del st.session_state[key]
 
             if st.button("📡 实时监测", width='stretch', key="nav_monitor", help="价格监控与预警提醒"):
                 st.session_state.show_monitor = True
-<<<<<<< HEAD
-                for key in ['show_history', 'show_main_force', 'show_lht',  'show_longhubang', 'show_portfolio',
-                           'show_config', 'show_sector_strategy', 'show_smart_monitor']:
-=======
-                for key in ['show_history', 'show_main_force', 'show_longhubang', 'show_portfolio',
+                for key in ['show_history', 'show_main_force', 'show_longhubang', 'show_portfolio', 'show_lht'
                            'show_config', 'show_sector_strategy', 'show_smart_monitor', 'show_low_price_bull']:
->>>>>>> cbfbd652
                     if key in st.session_state:
                         del st.session_state[key]
 
@@ -419,24 +382,15 @@
         if st.button("📖 历史记录", width='stretch', key="nav_history", help="查看历史分析记录"):
             st.session_state.show_history = True
             for key in ['show_monitor', 'show_longhubang', 'show_portfolio', 'show_config',
-<<<<<<< HEAD
-                       'show_main_force', 'show_lht',  'show_sector_strategy']:
-=======
                        'show_main_force', 'show_sector_strategy', 'show_low_price_bull']:
->>>>>>> cbfbd652
                 if key in st.session_state:
                     del st.session_state[key]
 
         # ⚙️ 环境配置
         if st.button("⚙️ 环境配置", width='stretch', key="nav_config", help="系统设置与API配置"):
             st.session_state.show_config = True
-<<<<<<< HEAD
-            for key in ['show_history', 'show_monitor', 'show_main_force', 'show_lht',  'show_sector_strategy', 
-                       'show_longhubang', 'show_portfolio']:
-=======
             for key in ['show_history', 'show_monitor', 'show_main_force', 'show_sector_strategy',
                        'show_longhubang', 'show_portfolio', 'show_low_price_bull']:
->>>>>>> cbfbd652
                 if key in st.session_state:
                     del st.session_state[key]
 
@@ -529,19 +483,17 @@
         display_main_force_selector()
         return
     
-<<<<<<< HEAD
-    # 检查是否显示龙回头选股
-    if 'show_lht' in st.session_state and st.session_state.show_lht:
-        display_lht_selector()
-        return
-    
-=======
     # 检查是否显示低价擒牛
     if 'show_low_price_bull' in st.session_state and st.session_state.show_low_price_bull:
         from low_price_bull_ui import display_low_price_bull
         display_low_price_bull()
         return
     
+    # 检查是否显示龙回头选股
+    if 'show_lht' in st.session_state and st.session_state.show_lht:
+        display_lht_selector()
+        return
+    
     # 检查是否显示小市值策略
     if 'show_small_cap' in st.session_state and st.session_state.show_small_cap:
         from small_cap_ui import display_small_cap
@@ -554,7 +506,6 @@
         display_profit_growth()
         return
 
->>>>>>> cbfbd652
     # 检查是否显示智策板块
     if 'show_sector_strategy' in st.session_state and st.session_state.show_sector_strategy:
         display_sector_strategy()
