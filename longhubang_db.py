"""
智瞰龙虎数据库模块
用于存储龙虎榜历史数据和分析报告
"""

import sqlite3
from datetime import datetime
import json
import pandas as pd
import logging


class LonghubangDatabase:
    """龙虎榜数据库管理类"""
    
    def __init__(self, db_path='longhubang.db'):
        """
        初始化数据库
        
        Args:
            db_path: 数据库文件路径
        """
<<<<<<< HEAD
        self.db_path ="./data/" +  db_path
=======
        self.db_path = db_path
        # 初始化日志
        self.logger = logging.getLogger(__name__)
        if not self.logger.handlers:
            logging.basicConfig(level=logging.INFO, format='[%(asctime)s] %(levelname)s %(name)s: %(message)s')
>>>>>>> 4ed31b10
        self.init_database()
    
    def get_connection(self):
        """获取数据库连接"""
        return sqlite3.connect(self.db_path)
    
    def init_database(self):
        """初始化数据库表"""
        conn = self.get_connection()
        cursor = conn.cursor()
        
        # 龙虎榜原始数据表
        cursor.execute('''
        CREATE TABLE IF NOT EXISTS longhubang_records (
            id INTEGER PRIMARY KEY AUTOINCREMENT,
            date TEXT NOT NULL,
            stock_code TEXT NOT NULL,
            stock_name TEXT,
            youzi_name TEXT,
            yingye_bu TEXT,
            list_type TEXT,
            buy_amount REAL,
            sell_amount REAL,
            net_inflow REAL,
            concepts TEXT,
            created_at TEXT DEFAULT CURRENT_TIMESTAMP,
            UNIQUE(date, stock_code, youzi_name, yingye_bu)
        )
        ''')
        
        # 创建索引
        cursor.execute('''
        CREATE INDEX IF NOT EXISTS idx_date ON longhubang_records(date)
        ''')
        cursor.execute('''
        CREATE INDEX IF NOT EXISTS idx_stock_code ON longhubang_records(stock_code)
        ''')
        cursor.execute('''
        CREATE INDEX IF NOT EXISTS idx_youzi_name ON longhubang_records(youzi_name)
        ''')
        cursor.execute('''
        CREATE INDEX IF NOT EXISTS idx_net_inflow ON longhubang_records(net_inflow)
        ''')
        
        # AI分析报告表
        cursor.execute('''
        CREATE TABLE IF NOT EXISTS longhubang_analysis (
            id INTEGER PRIMARY KEY AUTOINCREMENT,
            analysis_date TEXT NOT NULL,
            data_date_range TEXT,
            analysis_content TEXT,
            recommended_stocks TEXT,
            summary TEXT,
            created_at TEXT DEFAULT CURRENT_TIMESTAMP
        )
        ''')
        
        # 股票追踪表（记录推荐股票的后续表现）
        cursor.execute('''
        CREATE TABLE IF NOT EXISTS stock_tracking (
            id INTEGER PRIMARY KEY AUTOINCREMENT,
            analysis_id INTEGER,
            stock_code TEXT NOT NULL,
            stock_name TEXT,
            recommended_date TEXT,
            recommended_price REAL,
            target_price REAL,
            stop_loss_price REAL,
            current_price REAL,
            profit_loss_pct REAL,
            status TEXT,
            notes TEXT,
            updated_at TEXT DEFAULT CURRENT_TIMESTAMP,
            FOREIGN KEY(analysis_id) REFERENCES longhubang_analysis(id)
        )
        ''')
        
        conn.commit()
        conn.close()
        
        self.logger.info("[智瞰龙虎] 数据库初始化完成")
    
    def save_longhubang_data(self, data_list):
        """
        保存龙虎榜数据
        
        Args:
            data_list: 龙虎榜数据列表
            
        Returns:
            int: 成功保存的记录数
        """
        if not data_list:
            return 0
        
        conn = self.get_connection()
        cursor = conn.cursor()
        
        saved_count = 0
        
        for record in data_list:
            try:
                cursor.execute('''
                INSERT OR REPLACE INTO longhubang_records 
                (date, stock_code, stock_name, youzi_name, yingye_bu, list_type, 
                 buy_amount, sell_amount, net_inflow, concepts)
                VALUES (?, ?, ?, ?, ?, ?, ?, ?, ?, ?)
                ''', (
                    record.get('rq') or record.get('日期'),
                    record.get('gpdm') or record.get('股票代码'),
                    record.get('gpmc') or record.get('股票名称'),
                    record.get('yzmc') or record.get('游资名称'),
                    record.get('yyb') or record.get('营业部'),
                    record.get('sblx') or record.get('榜单类型'),
                    float(record.get('mrje') or record.get('买入金额') or 0),
                    float(record.get('mcje') or record.get('卖出金额') or 0),
                    float(record.get('jlrje') or record.get('净流入金额') or 0),
                    record.get('gl') or record.get('概念')
                ))
                saved_count += 1
            except Exception as e:
                self.logger.exception(f"保存记录失败: {e}", exc_info=True)
                continue
        
        conn.commit()
        conn.close()
        
        self.logger.info(f"[智瞰龙虎] 成功保存 {saved_count} 条龙虎榜记录")
        return saved_count
    
    def get_longhubang_data(self, start_date=None, end_date=None, stock_code=None):
        """
        查询龙虎榜数据
        
        Args:
            start_date: 开始日期
            end_date: 结束日期
            stock_code: 股票代码
            
        Returns:
            pd.DataFrame: 查询结果
        """
        conn = self.get_connection()
        
        query = "SELECT * FROM longhubang_records WHERE 1=1"
        params = []
        
        if start_date:
            query += " AND date >= ?"
            params.append(start_date)
        
        if end_date:
            query += " AND date <= ?"
            params.append(end_date)
        
        if stock_code:
            query += " AND stock_code = ?"
            params.append(stock_code)
        
        query += " ORDER BY date DESC, net_inflow DESC"
        
        df = pd.read_sql_query(query, conn, params=params)
        conn.close()
        
        return df
    
    def get_top_youzi(self, start_date=None, end_date=None, limit=20):
        """
        获取活跃游资排名
        
        Args:
            start_date: 开始日期
            end_date: 结束日期
            limit: 返回数量
            
        Returns:
            pd.DataFrame: 游资排名
        """
        conn = self.get_connection()
        
        query = '''
        SELECT 
            youzi_name,
            COUNT(*) as trade_count,
            SUM(buy_amount) as total_buy,
            SUM(sell_amount) as total_sell,
            SUM(net_inflow) as total_net_inflow
        FROM longhubang_records
        WHERE 1=1
        '''
        
        params = []
        
        if start_date:
            query += " AND date >= ?"
            params.append(start_date)
        
        if end_date:
            query += " AND date <= ?"
            params.append(end_date)
        
        query += '''
        GROUP BY youzi_name
        ORDER BY total_net_inflow DESC
        LIMIT ?
        '''
        params.append(limit)
        
        df = pd.read_sql_query(query, conn, params=params)
        conn.close()
        
        return df
    
    def get_top_stocks(self, start_date=None, end_date=None, limit=20):
        """
        获取热门股票排名
        
        Args:
            start_date: 开始日期
            end_date: 结束日期
            limit: 返回数量
            
        Returns:
            pd.DataFrame: 股票排名
        """
        conn = self.get_connection()
        
        query = '''
        SELECT 
            stock_code,
            stock_name,
            COUNT(DISTINCT youzi_name) as youzi_count,
            SUM(buy_amount) as total_buy,
            SUM(sell_amount) as total_sell,
            SUM(net_inflow) as total_net_inflow,
            GROUP_CONCAT(DISTINCT concepts) as all_concepts
        FROM longhubang_records
        WHERE 1=1
        '''
        
        params = []
        
        if start_date:
            query += " AND date >= ?"
            params.append(start_date)
        
        if end_date:
            query += " AND date <= ?"
            params.append(end_date)
        
        query += '''
        GROUP BY stock_code, stock_name
        ORDER BY total_net_inflow DESC
        LIMIT ?
        '''
        params.append(limit)
        
        df = pd.read_sql_query(query, conn, params=params)
        conn.close()
        
        return df
    
    def save_analysis_report(self, data_date_range, analysis_content, 
                           recommended_stocks, summary, full_result=None):
        """
        保存AI分析报告（完整版）
        
        Args:
            data_date_range: 数据日期范围
            analysis_content: 分析内容（JSON字符串或字典）
            recommended_stocks: 推荐股票列表
            summary: 摘要
            full_result: 完整的分析结果字典（可选）
            
        Returns:
            int: 报告ID
        """
        conn = self.get_connection()
        cursor = conn.cursor()
        
        # 如果传入的是字典，转换为JSON字符串
        if isinstance(analysis_content, dict):
            analysis_content = json.dumps(analysis_content, ensure_ascii=False, indent=2)
        
        cursor.execute('''
        INSERT INTO longhubang_analysis 
        (analysis_date, data_date_range, analysis_content, recommended_stocks, summary)
        VALUES (?, ?, ?, ?, ?)
        ''', (
            datetime.now().strftime('%Y-%m-%d %H:%M:%S'),
            data_date_range,
            analysis_content,
            json.dumps(recommended_stocks, ensure_ascii=False),
            summary
        ))
        
        report_id = cursor.lastrowid
        
        conn.commit()
        conn.close()
        
        self.logger.info(f"[智瞰龙虎] 分析报告已保存 (ID: {report_id})")
        return report_id
    
    def get_analysis_reports(self, limit=10):
        """
        获取历史分析报告
        
        Args:
            limit: 返回数量
            
        Returns:
            pd.DataFrame: 报告列表
        """
        conn = self.get_connection()
        
        query = '''
        SELECT * FROM longhubang_analysis
        ORDER BY created_at DESC
        LIMIT ?
        '''
        
        df = pd.read_sql_query(query, conn, params=[limit])
        conn.close()
        
        return df
    
    def get_analysis_report(self, report_id):
        """
        获取单个分析报告详情
        
        Args:
            report_id: 报告ID
            
        Returns:
            dict: 报告详情
        """
        conn = self.get_connection()
        cursor = conn.cursor()
        
        cursor.execute('''
        SELECT * FROM longhubang_analysis WHERE id = ?
        ''', (report_id,))
        
        row = cursor.fetchone()
        # 在关闭连接之前获取列名，避免关闭后访问游标属性报错
        columns = [desc[0] for desc in cursor.description] if cursor.description else []
        conn.close()
        
        if row:
            report = dict(zip(columns, row))
            
            # 解析JSON字段
            if report.get('recommended_stocks'):
                try:
                    report['recommended_stocks'] = json.loads(report['recommended_stocks'])
                except Exception as e:
                    self.logger.warning(f"推荐股票JSON解析失败: {e}")
            
            # 解析analysis_content字段
            if report.get('analysis_content'):
                try:
                    report['analysis_content_parsed'] = json.loads(report['analysis_content'])
                except json.JSONDecodeError as e:
                    # 如果不是JSON格式，保持原样
                    report['analysis_content_parsed'] = None
                    self.logger.debug(f"analysis_content字段不是有效JSON格式，将保持原始文本格式: {str(e)[:100]}")
                except Exception as e:
                    report['analysis_content_parsed'] = None
                    self.logger.warning(f"analysis_content字段解析时发生未知错误: {str(e)[:100]}")
            
            return report
        
        return None
    
    def delete_analysis_report(self, report_id):
        """
        删除分析报告
        
        Args:
            report_id: 报告ID
            
        Returns:
            bool: 删除是否成功
        """
        conn = self.get_connection()
        cursor = conn.cursor()
        
        try:
            # 先删除相关的股票追踪记录
            cursor.execute('DELETE FROM stock_tracking WHERE analysis_id = ?', (report_id,))
            
            # 删除分析报告
            cursor.execute('DELETE FROM longhubang_analysis WHERE id = ?', (report_id,))
            
            deleted_count = cursor.rowcount
            conn.commit()
            
            if deleted_count > 0:
                self.logger.info(f"[智瞰龙虎] 成功删除分析报告 (ID: {report_id})")
                return True
            else:
                self.logger.warning(f"[智瞰龙虎] 未找到要删除的分析报告 (ID: {report_id})")
                return False
                
        except Exception as e:
            self.logger.error(f"[智瞰龙虎] 删除分析报告失败: {e}")
            conn.rollback()
            return False
        finally:
            conn.close()
    
    def update_stock_tracking(self, analysis_id, stock_code, current_price, status, notes=None):
        """
        更新股票追踪信息
        
        Args:
            analysis_id: 分析报告ID
            stock_code: 股票代码
            current_price: 当前价格
            status: 状态
            notes: 备注
        """
        conn = self.get_connection()
        cursor = conn.cursor()
        
        cursor.execute('''
        UPDATE stock_tracking
        SET current_price = ?, status = ?, notes = ?, updated_at = ?
        WHERE analysis_id = ? AND stock_code = ?
        ''', (
            current_price,
            status,
            notes,
            datetime.now().strftime('%Y-%m-%d %H:%M:%S'),
            analysis_id,
            stock_code
        ))
        
        conn.commit()
        conn.close()
    
    def get_statistics(self):
        """
        获取数据库统计信息
        
        Returns:
            dict: 统计信息
        """
        conn = self.get_connection()
        cursor = conn.cursor()
        
        stats = {}
        
        # 总记录数
        cursor.execute('SELECT COUNT(*) FROM longhubang_records')
        stats['total_records'] = cursor.fetchone()[0]
        
        # 涉及股票数
        cursor.execute('SELECT COUNT(DISTINCT stock_code) FROM longhubang_records')
        stats['total_stocks'] = cursor.fetchone()[0]
        
        # 涉及游资数
        cursor.execute('SELECT COUNT(DISTINCT youzi_name) FROM longhubang_records')
        stats['total_youzi'] = cursor.fetchone()[0]
        
        # 分析报告数
        cursor.execute('SELECT COUNT(*) FROM longhubang_analysis')
        stats['total_reports'] = cursor.fetchone()[0]
        
        # 日期范围
        cursor.execute('SELECT MIN(date), MAX(date) FROM longhubang_records')
        date_range = cursor.fetchone()
        stats['date_range'] = {
            'start': date_range[0],
            'end': date_range[1]
        }
        
        conn.close()
        
        return stats


# 测试函数
if __name__ == "__main__":
    print("=" * 60)
    print("测试智瞰龙虎数据库模块")
    print("=" * 60)
    
    db = LonghubangDatabase('test_longhubang.db')
    
    # 测试数据
    test_data = [
        {
            'rq': '2023-03-22',
            'gpdm': '001337',
            'gpmc': '四川黄金',
            'yzmc': '92科比',
            'yyb': '兴业证券股份有限公司南京天元东路证券营业部',
            'sblx': '1',
            'mrje': 14470401,
            'mcje': 15080,
            'jlrje': 14455321,
            'gl': '贵金属,四川板块,昨日连板_含一字,昨日涨停_含一字,黄金概念,次新股'
        }
    ]
    
    # 测试保存
    db.save_longhubang_data(test_data)
    
    # 测试查询
    df = db.get_longhubang_data()
    print(f"\n查询到 {len(df)} 条记录")
    
    # 获取统计信息
    stats = db.get_statistics()
    print(f"\n数据库统计: {stats}")
<|MERGE_RESOLUTION|>--- conflicted
+++ resolved
@@ -20,15 +20,11 @@
         Args:
             db_path: 数据库文件路径
         """
-<<<<<<< HEAD
         self.db_path ="./data/" +  db_path
-=======
-        self.db_path = db_path
         # 初始化日志
         self.logger = logging.getLogger(__name__)
         if not self.logger.handlers:
             logging.basicConfig(level=logging.INFO, format='[%(asctime)s] %(levelname)s %(name)s: %(message)s')
->>>>>>> 4ed31b10
         self.init_database()
     
     def get_connection(self):
